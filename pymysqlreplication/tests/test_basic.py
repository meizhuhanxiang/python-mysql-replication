--- conflicted
+++ resolved
@@ -230,11 +230,7 @@
 
         event = self.stream.fetchone()
         if self.isMySQL56AndMore():
-<<<<<<< HEAD
-           self.assertEqual(event.event_type, UPDATE_ROWS_EVENT_V2)
-=======
             self.assertEqual(event.event_type, UPDATE_ROWS_EVENT)
->>>>>>> d70bc3dc
         else:
             self.assertEqual(event.event_type, UPDATE_ROWS_EVENT_V1)
         self.assertIsInstance(event, UpdateRowsEvent)
